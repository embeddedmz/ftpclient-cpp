--- conflicted
+++ resolved
@@ -37,72 +37,6 @@
 #include <vector>
 #include "CurlHandle.h"
 
-<<<<<<< HEAD
-class CFTPClient {
-  public:
-   // Public definitions
-   typedef std::function<int(void*, double, double, double, double)> ProgressFnCallback;
-   typedef std::function<void(const std::string&)> LogFnCallback;
-
-   // Used to download many items at once
-   struct WildcardTransfersCallbackData {
-      std::ofstream ofsOutput;
-      std::string strOutputPath;
-      std::vector<std::string> vecDirList;
-      // will be used to call GetWildcard recursively to download subdirectories content...
-   };
-
-   // Progress Function Data Object - parameter void* of ProgressFnCallback references it
-   struct ProgressFnStruct {
-      ProgressFnStruct() : dLastRunTime(0), pCurl(nullptr), pOwner(nullptr) {}
-      double dLastRunTime;
-      CURL* pCurl;
-      /* owner of the CFTPClient object. can be used in the body of the progress
-       * function to send signals to the owner (e.g. to update a GUI's progress bar)
-       */
-      void* pOwner;
-   };
-
-   // See Info method.
-   struct FileInfo {
-      time_t tFileMTime;
-      double dFileSize;
-   };
-
-   enum SettingsFlag {
-      NO_FLAGS   = 0x00,
-      ENABLE_LOG = 0x01,
-      ENABLE_SSH = 0x02,  // only for SFTP
-      ALL_FLAGS  = 0xFF
-   };
-
-   enum class FTP_PROTOCOL : unsigned char {
-      // These three protocols below should not be confused with the SFTP protocol. SFTP is an entirely different file transfer protocol
-      // that runs over SSH2.
-      FTP,  // Plain, unencrypted FTP that defaults over port 21. Most web browsers support basic FTP.
-
-      FTPS, /* Implicit SSL/TLS encrypted FTP that works just like HTTPS.
-             * Security is enabled with SSL as soon as the connection starts.
-             * The default FTPS port is 990. This protocol was the first version of encrypted FTP available,
-             * and while considered deprecated, is still widely used. None of the major web browsers support FTPS. */
-
-      FTPES, /* Explicit FTP over SSL/TLS. This starts out as plain FTP over port 21, but through special FTP commands is upgraded to
-              * TLS/SSL encryption. This upgrade usually occurs before the user credentials are sent over the connection. FTPES is a
-              * somewhat newer form of encrypted FTP (although still over a decade old), and is considered the preferred way to establish
-              * encrypted connections because it can be more firewall friendly. None of the major web browsers support FTPES. */
-
-      SFTP
-   };
-
-   /* Please provide your logger thread-safe routine, otherwise, you can turn off
-    * error log messages printing by not using the flag ALL_FLAGS or ENABLE_LOG */
-   explicit CFTPClient(LogFnCallback oLogger);
-   virtual ~CFTPClient();
-
-   // copy constructor and assignment operator are disabled
-   CFTPClient(const CFTPClient& Copy) = delete;
-   CFTPClient& operator=(const CFTPClient& Copy) = delete;
-=======
 namespace embeddedmz {
 
    class CFTPClient
@@ -179,7 +113,6 @@
       // allow constructor and assignment operator are disabled
       CFTPClient(CFTPClient&&) = delete;
       CFTPClient& operator=(CFTPClient&&) = delete;
->>>>>>> d8d866cd
 
    // Setters - Getters (for unit tests)
    void SetProgressFnCallback(void* pOwner, const ProgressFnCallback& fnCallback);
@@ -238,11 +171,7 @@
    static void SetCurlTraceLogDirectory(const std::string& strPath);
 #endif
 
-<<<<<<< HEAD
-  protected:
-=======
 private:
->>>>>>> d8d866cd
    /* common operations are performed here */
    inline const CURLcode Perform() const;
    inline std::string ParseURL(const std::string& strURL) const;
@@ -259,14 +188,9 @@
    static size_t WriteItCallback(char* buff, size_t size, size_t nmemb, void* cb_data);
 
    // String Helpers
-<<<<<<< HEAD
-   static std::string StringFormat(const std::string strFormat, ...);
-   static void ReplaceString(std::string& strSubject, const std::string& strSearch, const std::string& strReplace);
-=======
    static std::string StringFormat(std::string strFormat, ...);
    static void ReplaceString(std::string& strSubject, const std::string& strSearch,
                              const std::string& strReplace);
->>>>>>> d8d866cd
 
 // Curl Debug informations
 #ifdef DEBUG_CURL
@@ -292,16 +216,8 @@
    std::string m_strSSLKeyFile;
    std::string m_strSSLKeyPwd;
 
-<<<<<<< HEAD
-   static std::mutex s_mtxCurlSession;  // mutex used to manage API global operations
-   volatile static int s_iCurlSession;  // Count of the actual sessions
-
-   mutable CURL* m_pCurlSession;
-   int m_iCurlTimeout;
-=======
    mutable CURL*         m_pCurlSession;
    int                   m_iCurlTimeout;
->>>>>>> d8d866cd
 
    // Progress function
    ProgressFnCallback m_fnProgressCallback;
@@ -311,19 +227,11 @@
    // Log printer callback
    LogFnCallback m_oLog;
 
-<<<<<<< HEAD
-  private:
-#ifdef DEBUG_CURL
-   static std::string s_strCurlTraceLogDirectory;
-   mutable std::ofstream m_ofFileCurlTrace;
-#endif
-=======
    #ifdef DEBUG_CURL
    static std::string s_strCurlTraceLogDirectory;
    mutable std::ofstream      m_ofFileCurlTrace;
    #endif
    CurlHandle& m_curlHandle;
->>>>>>> d8d866cd
 };
 
 }
